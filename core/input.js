/**
 * @license
 * Visual Blocks Editor
 *
 * Copyright 2012 Google Inc.
 * https://developers.google.com/blockly/
 *
 * Licensed under the Apache License, Version 2.0 (the "License");
 * you may not use this file except in compliance with the License.
 * You may obtain a copy of the License at
 *
 *   http://www.apache.org/licenses/LICENSE-2.0
 *
 * Unless required by applicable law or agreed to in writing, software
 * distributed under the License is distributed on an "AS IS" BASIS,
 * WITHOUT WARRANTIES OR CONDITIONS OF ANY KIND, either express or implied.
 * See the License for the specific language governing permissions and
 * limitations under the License.
 */

/**
 * @fileoverview Object representing an input (value, statement, or dummy).
 * @author fraser@google.com (Neil Fraser)
 */
'use strict';

goog.provide('Blockly.Input');

goog.require('Blockly.Connection');
goog.require('Blockly.FieldLabel');
goog.require('goog.asserts');


/**
 * Class for an input with an optional field.
 * @param {number} type The type of the input.
 * @param {string} name Language-neutral identifier which may used to find this
 *     input again.
 * @param {!Blockly.Block} block The block containing this input.
 * @param {Blockly.Connection} connection Optional connection for this input.
 * @constructor
 */
Blockly.Input = function(type, name, block, connection) {
<<<<<<< HEAD
  if (type == Blockly.INDENTED_VALUE) {
    /** @type {number} */
    this.type = Blockly.INPUT_VALUE;
    /** @type {number} */
    this.subtype = Blockly.INDENTED_VALUE;
  } else {
    this.type = type;
  }
=======
  if (type != Blockly.DUMMY_INPUT && !name) {
    throw 'Value inputs and statement inputs must have non-empty name.';
  }
  /** @type {number} */
  this.type = type;
>>>>>>> 7c7533f2
  /** @type {string} */
  this.name = name;
  /**
   * @type {!Blockly.Block}
   * @private
   */
  this.sourceBlock_ = block;
  /** @type {Blockly.Connection} */
  this.connection = connection;
  /** @type {!Array.<!Blockly.Field>} */
  this.fieldRow = [];
};

/**
 * Alignment of input's fields (left, right or centre).
 * @type {number}
 */
Blockly.Input.prototype.align = Blockly.ALIGN_LEFT;

/**
 * Is the input visible?
 * @type {boolean}
 * @private
 */
Blockly.Input.prototype.visible_ = true;

/**
 * Add a field (or label from string), and all prefix and suffix fields, to the
 * end of the input's field row.
 * @param {string|!Blockly.Field} field Something to add as a field.
 * @param {string=} opt_name Language-neutral identifier which may used to find
 *     this field again.  Should be unique to the host block.
 * @return {!Blockly.Input} The input being append to (to allow chaining).
 */
Blockly.Input.prototype.appendField = function(field, opt_name) {
  this.insertFieldAt(this.fieldRow.length, field, opt_name);
  return this;
};

/**
 * Inserts a field (or label from string), and all prefix and suffix fields, at
 * the location of the input's field row.
 * @param {number} index The index at which to insert field.
 * @param {string|!Blockly.Field} field Something to add as a field.
 * @param {string=} opt_name Language-neutral identifier which may used to find
 *     this field again.  Should be unique to the host block.
 * @return {number} The index following the last inserted field.
 */
Blockly.Input.prototype.insertFieldAt = function(index, field, opt_name) {
  if (index < 0 || index > this.fieldRow.length) {
    throw new Error('index ' + index + ' out of bounds.');
  }

  // Empty string, Null or undefined generates no field, unless field is named.
  if (!field && !opt_name) {
    return this;
  }
  // Generate a FieldLabel when given a plain text field.
  if (goog.isString(field)) {
    field = new Blockly.FieldLabel(/** @type {string} */ (field));
  }
  field.setSourceBlock(this.sourceBlock_);
  if (this.sourceBlock_.rendered) {
    field.init();
  }
  field.name = opt_name;

  if (field.prefixField) {
    // Add any prefix.
    index = this.insertFieldAt(index, field.prefixField);
  }
  // Add the field to the field row.
  this.fieldRow.splice(index, 0, field);
  ++index;
  if (field.suffixField) {
    // Add any suffix.
    index = this.insertFieldAt(index, field.suffixField);
  }

  //If it's a COLLAPSE_TEXT input, hide it by default
  if (opt_name === 'COLLAPSED_TEXT')
    this.sourceBlock_.getTitle_(opt_name).getRootElement().style.display = 'none';

  if (this.sourceBlock_.rendered) {
    this.sourceBlock_.render();
    // Adding a field will cause the block to change shape.
    this.sourceBlock_.bumpNeighbours_();
  }
  return index;
};

/**
 * Remove a field from this input.
 * @param {string} name The name of the field.
 * @throws {goog.asserts.AssertionError} if the field is not present.
 */
Blockly.Input.prototype.removeField = function(name) {
  for (var i = 0, field; field = this.fieldRow[i]; i++) {
    if (field.name === name) {
      field.dispose();
      this.fieldRow.splice(i, 1);
      if (this.sourceBlock_.rendered) {
        this.sourceBlock_.render();
        // Removing a field will cause the block to change shape.
        this.sourceBlock_.bumpNeighbours_();
      }
      return;
    }
  }
  goog.asserts.fail('Field "%s" not found.', name);
};

/**
 * Gets whether this input is visible or not.
 * @return {boolean} True if visible.
 */
Blockly.Input.prototype.isVisible = function() {
  return this.visible_;
};

/**
 * Sets whether this input is visible or not.
 * Used to collapse/uncollapse a block.
 * @param {boolean} visible True if visible.
 * @return {!Array.<!Blockly.Block>} List of blocks to render.
 */
Blockly.Input.prototype.setVisible = function(visible) {
  var renderList = [];
  if (this.visible_ == visible) {
    return renderList;
  }
  this.visible_ = visible;

  var display = visible ? 'block' : 'none';
  for (var y = 0, field; field = this.fieldRow[y]; y++) {
    field.setVisible(visible);
  }
  if (this.connection) {
    // Has a connection.
    if (visible) {
      renderList = this.connection.unhideAll();
    } else {
      this.connection.hideAll();
    }
    var child = this.connection.targetBlock();
    if (child) {
      child.getSvgRoot().style.display = display;
      if (!visible) {
        child.rendered = false;
      }
    }
  }
  return renderList;
};

/**
 * Change a connection's compatibility.
 * @param {string|Array.<string>|null} check Compatible value type or
 *     list of value types.  Null if all types are compatible.
 * @return {!Blockly.Input} The input being modified (to allow chaining).
 */
Blockly.Input.prototype.setCheck = function(check) {
  if (!this.connection) {
    throw 'This input does not have a connection.';
  }
  this.connection.setCheck(check);
  return this;
};

/**
 * Change the alignment of the connection's field(s).
 * @param {number} align One of Blockly.ALIGN_LEFT, ALIGN_CENTRE, ALIGN_RIGHT.
 *   In RTL mode directions are reversed, and ALIGN_RIGHT aligns to the left.
 * @return {!Blockly.Input} The input being modified (to allow chaining).
 */
Blockly.Input.prototype.setAlign = function(align) {
  this.align = align;
  if (this.sourceBlock_.rendered) {
    this.sourceBlock_.render();
  }
  return this;
};

/**
 * Initialize the fields on this input.
 */
Blockly.Input.prototype.init = function() {
  if (!this.sourceBlock_.workspace.rendered) {
    return;  // Headless blocks don't need fields initialized.
  }
  for (var i = 0; i < this.fieldRow.length; i++) {
    this.fieldRow[i].init();
  }
};

/**
 * Sever all links to this input.
 */
Blockly.Input.prototype.dispose = function() {
  for (var i = 0, field; field = this.fieldRow[i]; i++) {
    field.dispose();
  }
  if (this.connection) {
    this.connection.dispose();
  }
  this.sourceBlock_ = null;
};<|MERGE_RESOLUTION|>--- conflicted
+++ resolved
@@ -41,22 +41,18 @@
  * @constructor
  */
 Blockly.Input = function(type, name, block, connection) {
-<<<<<<< HEAD
   if (type == Blockly.INDENTED_VALUE) {
     /** @type {number} */
     this.type = Blockly.INPUT_VALUE;
     /** @type {number} */
     this.subtype = Blockly.INDENTED_VALUE;
   } else {
+    /** @type {number} */
     this.type = type;
   }
-=======
   if (type != Blockly.DUMMY_INPUT && !name) {
     throw 'Value inputs and statement inputs must have non-empty name.';
   }
-  /** @type {number} */
-  this.type = type;
->>>>>>> 7c7533f2
   /** @type {string} */
   this.name = name;
   /**
