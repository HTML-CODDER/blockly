--- conflicted
+++ resolved
@@ -138,10 +138,6 @@
   var flyoutSvg =  this.workspace_.addFlyout_('g');
   var background = this.workspace_.createDom('blocklyMutatorBackground');
 
-<<<<<<< HEAD
-  // cherry-picked code from Blockly master commit f3c10d4ea
-=======
->>>>>>> 7c7533f2
   // Insert the flyout after the <rect> but before the block canvas so that
   // the flyout is underneath in z-order.  This makes blocks layering during
   // dragging work properly.
