/**
 * @license
 * Visual Blocks Editor
 *
 * Copyright 2013 Google Inc.
 * https://developers.google.com/blockly/
 *
 * Licensed under the Apache License, Version 2.0 (the "License");
 * you may not use this file except in compliance with the License.
 * You may obtain a copy of the License at
 *
 *   http://www.apache.org/licenses/LICENSE-2.0
 *
 * Unless required by applicable law or agreed to in writing, software
 * distributed under the License is distributed on an "AS IS" BASIS,
 * WITHOUT WARRANTIES OR CONDITIONS OF ANY KIND, either express or implied.
 * See the License for the specific language governing permissions and
 * limitations under the License.
 */

/**
 * @fileoverview Inject Blockly's CSS synchronously.
 * @author fraser@google.com (Neil Fraser)
 */
'use strict';

/**
<<<<<<< HEAD
 * [lyn, 10/10/13]
 * + Added CSS tags blocklyFieldParameter and blocklyFieldParameterFlydown
 *   to control parameter flydowns.
 * + Added CSS tags blocklyFieldProcedure and blocklyFieldProcedureFlydown
 *   to control procedure flydowns.
 */

=======
 * @name Blockly.Css
 * @namespace
 */
>>>>>>> 7c7533f2
goog.provide('Blockly.Css');


/**
 * List of cursors.
 * @enum {string}
 */
Blockly.Css.Cursor = {
  OPEN: 'handopen',
  CLOSED: 'handclosed',
  DELETE: 'handdelete'
};

/**
 * Embedded cursor data to prevent multiple roundtrips to server.
 * @type {{OPEN: string, CLOSED: string, DELETE: string}}
 */
Blockly.Css.CursorData = {
  'handopen': "url('data:;base64,AAACAAEAEBACAAgABQCwAAAAFgAAACgAAAAQAAAAIAAAAAEAAQAAAAAAAAAAAAAAAAAAAAAAAAAAAAAAAAAAAAAA////AAPwAAAD8AAAB/AAAA/4AAAf+AAAH/wAAD/8AAB3/AAAZ/4AAAf2AAANtgAADbIAABmwAAAZsAAAAYAAAAAAAAD4BwAA+AcAAPAHAADgAwAAwAMAAMABAACAAQAAAAEAAAAAAACQAAAA4AAAAOAAAADABQAAwAcAAOQPAAD+fwAA') 7 7, auto",
  'handclosed': "url('data:;base64,AAACAAEAICACAAcAAwAwAQAAFgAAACgAAAAgAAAAQAAAAAEAAQAAAAAAgAAAAAAAAAAAAAAAAgAAAAAAAAAAAAAA////AAAAAAAAAAAAAAAAAAAAAAAAAAAAAAAAAAAAAAAAAAAAAAAAAAAAAAAAAAAAAAAAAAAAAAAAAAAAAAAAAAAAAAAAAAAAAAAAAAAAAAAH4AAAB+AAAA/gAAAf8AAAP/AAAD/4AAA/+AAAD/gAAA/4AAAf6AAAG2AAAAAAAAAAAAAA//////////////////////////////////////////////////////////////////////////////////////////////////////AP///wD///4A///8AH//+AB///gAP//4AD///AA///4AP//8AD///AB///5J////////8') 7 7, auto",
  'handdelete': "url('data:;base64,AAACAAEAICAQAAcAAwDoAgAAFgAAACgAAAAgAAAAQAAAAAEABAAAAAAAAAIAAAAAAAAAAAAAEAAAAAAAAAAAAAAAgICAAP///wAAAP8AQED/AAAAAAAAAAAAAAAAAAAAAAAAAAAAAAAAAAAAAAAAAAAAAAAAAAAAAAAAAAAAAAAAAAAAAAAAAAAAAAAAAAAAAAAAAAAAAAAAAAAAAAAAAAAAAAAAAAAAAAAAAAAAAAAAAAAAAAAAAAAAAAAAAAAAAAAAAAAAAAAAAAAAAAAAAAAAAAAAAAAAAAAAAAAAAAAAAAAAAAAAAAAAAAAAAAAAAAAAAAAAAAAAAAAAAAAAAAAAAAAAAAAAAAAAAAAAAAAAAAAAAAAAAAAAAAAAAAAAAAAAAAAAAAAAAAAAAAAAAAAAAAAAAAAAAAAAAAAAAAAAAAAAAAAAAAAAAAAAAAAAAAAAAAAAAAAAAAAAAAAAAAAAAAAAAAAAAAAAAAAAAAAAAAAAAAAAAAAAAAAAAAAAAABEAABEAAAAAAAAAAAAAAAAQ0AENAAAAAAAAAAAAAAAAAQ0Q0AAAAAAAAAAAAAAAiIiQzQAAAAAAAAAAAAAAAIiIkM0AAAAAAAAAAAAAAAiIiQ0Q0AAAAAAAAAAAAACIiJDQhQ0AAAAAAAAAAAAIiIiRCIARAAAAAAAAAAAACIiIiIiIAAAAAAAAAAAAAAiIiIiIiAAAAAAAAAAAAAAACIiIiIgAAAAAAAAAAAAAAAiIiIiIAAAAAAAAAAAAAACIiIiICAAAAAAAAAAAAAAAiAiAiAAAAAAAAAAAAAAAAAAAAAAAAAAAAAAAAAAAAAAAAAAAAAAAAAAAAAAAAD//////////////////////////////////////////////////////////////////////////////////////zz///8Y////gf//8AP///AD///gAf//wAD//4AE//+AA///gAP//8AD///gA///wAP//8AH///kn////////w') 7 7, auto"
}

/**
 * Current cursor (cached value).
 * @type {string}
 * @private
 */
Blockly.Css.currentCursor_ = '';

/**
 * Large stylesheet added by Blockly.Css.inject.
 * @type {Element}
 * @private
 */
Blockly.Css.styleSheet_ = null;

/**
 * Path to media directory, with any trailing slash removed.
 * @type {string}
 * @private
 */
Blockly.Css.mediaPath_ = '';

/**
 * Inject the CSS into the DOM.  This is preferable over using a regular CSS
 * file since:
 * a) It loads synchronously and doesn't force a redraw later.
 * b) It speeds up loading by not blocking on a separate HTTP transfer.
 * c) The CSS content may be made dynamic depending on init options.
 * @param {boolean} hasCss If false, don't inject CSS
 *     (providing CSS becomes the document's responsibility).
 * @param {string} pathToMedia Path from page to the Blockly media directory.
 */
Blockly.Css.inject = function(hasCss, pathToMedia) {
  // Only inject the CSS once.
  if (Blockly.Css.styleSheet_) {
    return;
  }
  // Placeholder for cursor rule.  Must be first rule (index 0).
  var text = '.blocklyDraggable {}\n';
  if (hasCss) {
    text += Blockly.Css.CONTENT.join('\n');
    if (Blockly.FieldDate) {
      text += Blockly.FieldDate.CSS.join('\n');
    }
  }
  // Strip off any trailing slash (either Unix or Windows).
  Blockly.Css.mediaPath_ = pathToMedia.replace(/[\\\/]$/, '');
  text = text.replace(/<<<PATH>>>/g, Blockly.Css.mediaPath_);
  // Inject CSS tag at start of head.
  var cssNode = document.createElement('style');
  document.head.appendChild(cssNode);

  var cssTextNode = document.createTextNode(text);
  cssNode.appendChild(cssTextNode);
  Blockly.Css.styleSheet_ = cssNode.sheet;
};

/**
 * Set the cursor to be displayed when over something draggable.
 * See See https://github.com/google/blockly/issues/981 for context.
 * @param {Blockly.Css.Cursor} cursor Enum.
 * @deprecated April 2017.
 */
Blockly.Css.setCursor = function(cursor) {
<<<<<<< HEAD
  if (Blockly.Css.currentCursor_ == cursor) {
    return;
  }
  Blockly.Css.currentCursor_ = cursor;
  var url = Blockly.Css.CursorData[cursor];
  // There are potentially hundreds of draggable objects.  Changing their style
  // properties individually is too slow, so change the CSS rule instead.
  var rule = '.blocklyDraggable {\n  cursor: ' + url + ';\n}\n';
  Blockly.Css.styleSheet_.deleteRule(0);
  Blockly.Css.styleSheet_.insertRule(rule, 0);
  // There is probably only one toolbox, so just change its style property.
  var toolboxen = document.getElementsByClassName('blocklyToolboxDiv');
  for (var i = 0, toolbox; toolbox = toolboxen[i]; i++) {
    if (cursor == Blockly.Css.Cursor.DELETE) {
      toolbox.style.cursor = url;
    } else {
      toolbox.style.cursor = '';
    }
  }
  // Set cursor on the whole document, so that rapid movements
  // don't result in cursor changing to an arrow momentarily.
  var html = document.body.parentNode;
  if (cursor == Blockly.Css.Cursor.OPEN) {
    html.style.cursor = '';
  } else {
    html.style.cursor = url;
  }
=======
  console.warn('Deprecated call to Blockly.Css.setCursor.' +
    'See https://github.com/google/blockly/issues/981 for context');
>>>>>>> 7c7533f2
};

/**
 * Array making up the CSS content for Blockly.
 */
Blockly.Css.CONTENT = [
  '.blocklySvg {',
    'background-color: #fff;',
    'outline: none;',
    'overflow: hidden;',  /* IE overflows by default. */
    'position: absolute;',
    'display: block;',
  '}',

  '.blocklyWidgetDiv {',
    'display: none;',
    'position: absolute;',
    'z-index: 99999;', /* big value for bootstrap3 compatibility */
  '}',

  '.injectionDiv {',
    'height: 100%;',
    'position: relative;',
    'overflow: hidden;', /* So blocks in drag surface disappear at edges */
  '}',
  '/*',
  ' * [lyn, 10/08/13] Control parameter fields with flydown getter/setter blocks.',
  ' * Brightening factors for variable color rgb(208,95,45):',
  ' * 10%: rgb(212, 111, 66)',
  ' * 20%: rgb(217, 127, 87)',
  ' * 30%: rgb(222, 143, 108)',
  ' * 40%: rgb(226, 159, 129)',
  ' * 50%: rgb(231, 175, 150)',
  ' * 60%: rgb(236, 191, 171)',
  ' * 70%: rgb(240, 207, 192)',
  ' * 80%: rgb(245, 223, 213)',
  ' * 90%: rgb(250, 239, 234)',
  ' */',
  '.blocklyFieldParameter>rect {',
  '  /* fill: rgb(231,175,150);*/ /* This looks too much like getter/setter var */',
  '  fill: rgb(222, 143, 108);',
  '  fill-opacity: 1.0;',
  '  stroke-width: 2;',
  '  stroke: rgb(231, 175, 150);',
  '}',
  '.blocklyFieldParameter>text {',
  ' /* fill: #000; */ /* Use white rather than black on dark orange */',
  '  stroke-width: 1;',
  '  fill: #000;',
  '}',
  '.blocklyFieldParameter:hover>rect {',
  '  stroke-width: 2;',
  '  stroke: rgb(231,175,150);',
  '  fill: rgb(231,175,150);',
  '  fill-opacity: 1.0;',
  '}',
  '/*',
  ' * [lyn, 10/08/13] Control flydown with the getter/setter blocks.',
  ' */',
  '.blocklyFieldParameterFlydown {',
  '  fill: rgb(231,175,150);',
  '  fill-opacity: 0.8;',
  '}',
  '/*',
  ' * [lyn, 10/08/13] Control parameter fields with flydown procedure caller block.',
  ' */',
  '.blocklyFieldProcedure>rect {',
  '  /*  rgb(231,175,150) is procedure color rgb(124,83,133) brightened by 70% */',
  '  fill: rgb(215,203,218);',
  '  fill-opacity: 1.0;',
  '  stroke-width: 0;',
  '  stroke: #000;',
  '}',
  '.blocklyFieldProcedure>text {',
  '  fill: #000;',
  '}',
  '.blocklyFieldProcedure:hover>rect {',
  '  stroke-width: 2;',
  '  stroke: #fff;',
  '  fill: rgb(215,203,218);',
  '  fill-opacity: 1.0;',
  '}',
  '/*',
  ' * [lyn, 10/08/13] Control flydown with the procedure caller block.',
  ' */',
  '.blocklyFieldProcedureFlydown {',
  '  fill: rgb(215,203,218);',
  '  fill-opacity: 0.8;',
  '}',
  '/*',
  ' * Don\'t allow users to select text.  It gets annoying when trying to',
  ' * drag a block and selected text moves instead.',
  ' */',

  '.blocklyNonSelectable {',
    'user-select: none;',
    '-moz-user-select: none;',
    '-webkit-user-select: none;',
    '-ms-user-select: none;',
  '}',

  '.blocklyWsDragSurface {',
    'display: none;',
    'position: absolute;',
    'overflow: visible;',
    'top: 0;',
    'left: 0;',
  '}',

  '.blocklyBlockDragSurface {',
    'display: none;',
    'position: absolute;',
    'top: 0;',
    'left: 0;',
    'right: 0;',
    'bottom: 0;',
    'overflow: visible !important;',
    'z-index: 50;', /* Display below toolbox, but above everything else. */
  '}',

  '.blocklyTooltipDiv {',
    'background-color: #ffffc7;',
    'border: 1px solid #ddc;',
    'box-shadow: 4px 4px 20px 1px rgba(0,0,0,.15);',
    'color: #000;',
    'display: none;',
    'font-family: sans-serif;',
    'font-size: 9pt;',
    'opacity: 0.9;',
    'padding: 2px;',
    'position: absolute;',
    'z-index: 100000;', /* big value for bootstrap3 compatibility */
  '}',

  '.blocklyResizeSE {',
    'cursor: se-resize;',
    'fill: #aaa;',
  '}',

  '.blocklyResizeSW {',
    'cursor: sw-resize;',
    'fill: #aaa;',
  '}',

  '.blocklyResizeLine {',
    'stroke: #888;',
    'stroke-width: 1;',
  '}',

  '.blocklyHighlightedConnectionPath {',
    'fill: none;',
    'stroke: #fc3;',
    'stroke-width: 4px;',
  '}',

  '.blocklyPathLight {',
    'fill: none;',
    'stroke-linecap: round;',
    'stroke-width: 1;',
  '}',

  '.blocklySelected>.blocklyPath {',
    'stroke: #fc3;',
    'stroke-width: 3px;',
  '}',

  '.blocklySelected>.blocklyPathLight {',
    'display: none;',
  '}',

<<<<<<< HEAD
  '.badBlock>.blocklyPath {',
  '  stroke-width: 3px;',
  '  stroke: #f00;',
  '}',

  '.badBlock>.blocklyPathLight {',
  '  display: none;',
=======
  '.blocklyDraggable {',
    /* backup for browsers (e.g. IE11) that don't support grab */
    'cursor: url("<<<PATH>>>/handopen.cur"), auto;',
    'cursor: grab;',
    'cursor: -webkit-grab;',
    'cursor: -moz-grab;',
  '}',

   '.blocklyDragging {',
    /* backup for browsers (e.g. IE11) that don't support grabbing */
    'cursor: url("<<<PATH>>>/handclosed.cur"), auto;',
    'cursor: grabbing;',
    'cursor: -webkit-grabbing;',
    'cursor: -moz-grabbing;',
  '}',
  /* Changes cursor on mouse down. Not effective in Firefox because of
    https://bugzilla.mozilla.org/show_bug.cgi?id=771241 */
  '.blocklyDraggable:active {',
    /* backup for browsers (e.g. IE11) that don't support grabbing */
    'cursor: url("<<<PATH>>>/handclosed.cur"), auto;',
    'cursor: grabbing;',
    'cursor: -webkit-grabbing;',
    'cursor: -moz-grabbing;',
  '}',
  /* Change the cursor on the whole drag surface in case the mouse gets
     ahead of block during a drag. This way the cursor is still a closed hand.
   */
  '.blocklyBlockDragSurface .blocklyDraggable {',
    /* backup for browsers (e.g. IE11) that don't support grabbing */
    'cursor: url("<<<PATH>>>/handclosed.cur"), auto;',
    'cursor: grabbing;',
    'cursor: -webkit-grabbing;',
    'cursor: -moz-grabbing;',
  '}',

  '.blocklyDragging.blocklyDraggingDelete {',
    'cursor: url("<<<PATH>>>/handdelete.cur"), auto;',
  '}',

  '.blocklyToolboxDelete {',
    'cursor: url("<<<PATH>>>/handdelete.cur"), auto;',
>>>>>>> 7c7533f2
  '}',

  '.blocklyDragging>.blocklyPath,',
  '.blocklyDragging>.blocklyPathLight {',
    'fill-opacity: .8;',
    'stroke-opacity: .8;',
  '}',

  '.blocklyDragging>.blocklyPathDark {',
    'display: none;',
  '}',

  '.blocklyDisabled>.blocklyPath {',
    'fill-opacity: .5;',
    'stroke-opacity: .5;',
  '}',

  '.blocklyDisabled>.blocklyPathLight,',
  '.blocklyDisabled>.blocklyPathDark {',
    'display: none;',
  '}',

  '.blocklyText {',
    'cursor: default;',
    'fill: #fff;',
    'font-family: sans-serif;',
    'font-size: 11pt;',
  '}',

  '.blocklyNonEditableText>text {',
    'pointer-events: none;',
  '}',

  '.blocklyNonEditableText>rect,',
  '.blocklyEditableText>rect {',
    'fill: #fff;',
    'fill-opacity: .6;',
  '}',

  '.blocklyNonEditableText>text,',
  '.blocklyEditableText>text {',
    'fill: #000;',
  '}',

  '.blocklyEditableText:hover>rect {',
    'stroke: #fff;',
    'stroke-width: 2;',
  '}',

  '.blocklyBubbleText {',
    'fill: #000;',
  '}',

  '.blocklyFlyout {',
    'position: absolute;',
    'z-index: 20;',
  '}',
  '.blocklyFlyoutButton {',
    'fill: #888;',
    'cursor: default;',
  '}',

  '.blocklyFlyoutButtonShadow {',
    'fill: #666;',
  '}',

  '.blocklyFlyoutButton:hover {',
    'fill: #aaa;',
  '}',

  '.blocklyFlyoutLabel {',
    'cursor: default;',
  '}',

  '.blocklyFlyoutLabelBackground {',
    'opacity: 0;',
  '}',

  '.blocklyFlyoutLabelText {',
    'fill: #000;',
  '}',

  /*
    Don't allow users to select text.  It gets annoying when trying to
    drag a block and selected text moves instead.
  */
  '.blocklySvg text, .blocklyBlockDragSurface text {',
    'user-select: none;',
    '-moz-user-select: none;',
    '-webkit-user-select: none;',
    'cursor: inherit;',
  '}',
  '/*',
  ' * Selecting text for Errors and Warnings is allowed though.',
  ' */',
  '.blocklySvg text.blocklyErrorWarningText {',
  '  -moz-user-select: text;',
  '  -webkit-user-select: text;',
  '  user-select: text;',
  '}',
  '.blocklyHidden {',
    'display: none;',
  '}',

  '.blocklyFieldDropdown:not(.blocklyHidden) {',
    'display: block;',
  '}',

  '.blocklyIconGroup {',
    'cursor: default;',
  '}',

  '.blocklyIconGroup:not(:hover),',
  '.blocklyIconGroupReadonly {',
    'opacity: .6;',
  '}',

  '.blocklyIconShape {',
    'fill: #00f;',
    'stroke: #fff;',
    'stroke-width: 1px;',
  '}',

  '.blocklyIconSymbol {',
    'fill: #fff;',
  '}',

  '.blocklyMinimalBody {',
    'margin: 0;',
    'padding: 0;',
  '}',

  '.blocklyCommentTextarea {',
    'background-color: #ffc;',
    'border: 0;',
    'margin: 0;',
    'padding: 2px;',
    'resize: none;',
  '}',

  '.blocklyHtmlInput {',
    'border: none;',
    'border-radius: 4px;',
    'font-family: sans-serif;',
    'height: 100%;',
    'margin: 0;',
    'outline: none;',
    'padding: 0 1px;',
    'width: 100%',
  '}',

  '.blocklyMainBackground {',
    'stroke-width: 1;',
    'stroke: #c6c6c6;',  /* Equates to #ddd due to border being off-pixel. */
  '}',
  '.blocklyContextMenuBackground,',
  '.blocklyMutatorBackground {',
    'fill: #fff;',
    'stroke: #ddd;',
    'stroke-width: 1;',
  '}',
  '.blocklyContextMenuOptions>.blocklyMenuDiv,',
  '.blocklyContextMenuOptions>.blocklyMenuDivDisabled,',
  '.blocklyDropdownMenuOptions>.blocklyMenuDiv {',
  '  fill: #fff;',
  '}',
  '.blocklyContextMenuOptions>.blocklyMenuDiv:hover>rect,',
  '.blocklyDropdownMenuOptions>.blocklyMenuDiv:hover>rect {',
  '  fill: #57e;',
  '}',
  '.blocklyMenuSelected>rect {',
  '  fill: #57e;',
  '}',
  '.blocklyMenuText {',
  '  cursor: default !important;',
  '  font-family: sans-serif;',
  '  font-size: 15px; /* All context menu sizes are based on pixels. */',
  '  fill: #000;',
  '}',
  '.blocklyContextMenuOptions>.blocklyMenuDiv:hover>.blocklyMenuText,',
  '.blocklyDropdownMenuOptions>.blocklyMenuDiv:hover>.blocklyMenuText {',
  '  fill: #fff;',
  '}',
  '.blocklyMenuSelected>.blocklyMenuText {',
  '  fill: #fff;',
  '}',
  '.blocklyMenuDivDisabled>.blocklyMenuText {',
  '  fill: #ccc;',
  '}',
  '.blocklyFlyoutBackground {',
    'fill: #ddd;',
    'fill-opacity: .8;',
  '}',

  '.blocklyMainWorkspaceScrollbar {',
    'z-index: 20;',
  '}',

  '.blocklyFlyoutScrollbar {',
    'z-index: 30;',
  '}',

  '.blocklyScrollbarHorizontal, .blocklyScrollbarVertical {',
    'position: absolute;',
    'outline: none;',
  '}',

  '.blocklyScrollbarBackground {',
    'opacity: 0;',
  '}',

  '.blocklyScrollbarHandle {',
    'fill: #ccc;',
  '}',

  '.blocklyScrollbarBackground:hover+.blocklyScrollbarHandle,',
  '.blocklyScrollbarHandle:hover {',
    'fill: #bbb;',
  '}',

  '.blocklyZoom>image {',
    'opacity: .4;',
  '}',

  '.blocklyZoom>image:hover {',
    'opacity: .6;',
  '}',

  '.blocklyZoom>image:active {',
    'opacity: .8;',
  '}',

  /* Darken flyout scrollbars due to being on a grey background. */
  /* By contrast, workspace scrollbars are on a white background. */
  '.blocklyFlyout .blocklyScrollbarHandle {',
    'fill: #bbb;',
  '}',

  '.blocklyFlyout .blocklyScrollbarBackground:hover+.blocklyScrollbarHandle,',
  '.blocklyFlyout .blocklyScrollbarHandle:hover {',
    'fill: #aaa;',
  '}',

  '.blocklyInvalidInput {',
    'background: #faa;',
  '}',

  '.blocklyAngleCircle {',
    'stroke: #444;',
    'stroke-width: 1;',
    'fill: #ddd;',
    'fill-opacity: .8;',
  '}',

  '.blocklyAngleMarks {',
    'stroke: #444;',
    'stroke-width: 1;',
  '}',

  '.blocklyAngleGauge {',
    'fill: #f88;',
    'fill-opacity: .8;',
  '}',

  '.blocklyAngleLine {',
    'stroke: #f00;',
    'stroke-width: 2;',
    'stroke-linecap: round;',
    'pointer-events: none;',
  '}',

  '.blocklyContextMenu {',
    'border-radius: 4px;',
  '}',

  '.blocklyDropdownMenu {',
    'padding: 0 !important;',
  '}',

  /* Override the default Closure URL. */
  '.blocklyWidgetDiv .goog-option-selected .goog-menuitem-checkbox,',
  '.blocklyWidgetDiv .goog-option-selected .goog-menuitem-icon {',
    'background: url(<<<PATH>>>/sprites.png) no-repeat -48px -16px !important;',
  '}',

  /* Category tree in Toolbox. */
  '.blocklyToolboxDiv {',
    'background-color: #ddd;',
    'overflow-x: visible;',
    'overflow-y: auto;',
    'position: absolute;',
    'z-index: 70;', /* so blocks go under toolbox when dragging */
  '}',

  '.blocklyTreeRoot {',
    'padding: 4px 0;',
  '}',

  '.blocklyTreeRoot:focus {',
    'outline: none;',
  '}',

  '.blocklyTreeRow {',
    'height: 22px;',
    'line-height: 22px;',
    'margin-bottom: 3px;',
    'padding-right: 8px;',
    'white-space: nowrap;',
  '}',

  '.blocklyHorizontalTree {',
    'float: left;',
    'margin: 1px 5px 8px 0;',
  '}',

  '.blocklyHorizontalTreeRtl {',
    'float: right;',
    'margin: 1px 0 8px 5px;',
  '}',

  '.blocklyToolboxDiv[dir="RTL"] .blocklyTreeRow {',
    'margin-left: 8px;',
  '}',

  '.blocklyTreeRow:not(.blocklyTreeSelected):hover {',
    'background-color: #e4e4e4;',
  '}',

  '.blocklyTreeSeparator {',
    'border-bottom: solid #e5e5e5 1px;',
    'height: 0;',
    'margin: 5px 0;',
  '}',

  '.blocklyTreeSeparatorHorizontal {',
    'border-right: solid #e5e5e5 1px;',
    'width: 0;',
    'padding: 5px 0;',
    'margin: 0 5px;',
  '}',


  '.blocklyTreeIcon {',
    'background-image: url(<<<PATH>>>/sprites.png);',
    'height: 16px;',
    'vertical-align: middle;',
    'width: 16px;',
  '}',

  '.blocklyTreeIconClosedLtr {',
    'background-position: -32px -1px;',
  '}',

  '.blocklyTreeIconClosedRtl {',
    'background-position: 0px -1px;',
  '}',

  '.blocklyTreeIconOpen {',
    'background-position: -16px -1px;',
  '}',

  '.blocklyTreeSelected>.blocklyTreeIconClosedLtr {',
    'background-position: -32px -17px;',
  '}',

  '.blocklyTreeSelected>.blocklyTreeIconClosedRtl {',
    'background-position: 0px -17px;',
  '}',

  '.blocklyTreeSelected>.blocklyTreeIconOpen {',
    'background-position: -16px -17px;',
  '}',

  '.blocklyTreeIconNone,',
  '.blocklyTreeSelected>.blocklyTreeIconNone {',
    'background-position: -48px -1px;',
  '}',

  '.blocklyTreeLabel {',
    'cursor: default;',
    'font-family: sans-serif;',
    'font-size: 16px;',
    'padding: 0 3px;',
    'vertical-align: middle;',
  '}',

  '.blocklyTreeSelected .blocklyTreeLabel {',
    'color: #fff;',
  '}',

  /* Copied from: goog/css/colorpicker-simplegrid.css */
  /*
   * Copyright 2007 The Closure Library Authors. All Rights Reserved.
   *
   * Use of this source code is governed by the Apache License, Version 2.0.
   * See the COPYING file for details.
   */

  /* Author: pupius@google.com (Daniel Pupius) */

  /*
    Styles to make the colorpicker look like the old gmail color picker
    NOTE: without CSS scoping this will override styles defined in palette.css
  */
  '.blocklyWidgetDiv .goog-palette {',
    'outline: none;',
    'cursor: default;',
  '}',

  '.blocklyWidgetDiv .goog-palette-table {',
    'border: 1px solid #666;',
    'border-collapse: collapse;',
  '}',

  '.blocklyWidgetDiv .goog-palette-cell {',
    'height: 13px;',
    'width: 15px;',
    'margin: 0;',
    'border: 0;',
    'text-align: center;',
    'vertical-align: middle;',
    'border-right: 1px solid #666;',
    'font-size: 1px;',
  '}',

  '.blocklyWidgetDiv .goog-palette-colorswatch {',
    'position: relative;',
    'height: 13px;',
    'width: 15px;',
    'border: 1px solid #666;',
  '}',

  '.blocklyWidgetDiv .goog-palette-cell-hover .goog-palette-colorswatch {',
    'border: 1px solid #FFF;',
  '}',

  '.blocklyWidgetDiv .goog-palette-cell-selected .goog-palette-colorswatch {',
    'border: 1px solid #000;',
    'color: #fff;',
  '}',

  /* Copied from: goog/css/menu.css */
  /*
   * Copyright 2009 The Closure Library Authors. All Rights Reserved.
   *
   * Use of this source code is governed by the Apache License, Version 2.0.
   * See the COPYING file for details.
   */

  /**
   * Standard styling for menus created by goog.ui.MenuRenderer.
   *
   * @author attila@google.com (Attila Bodis)
   */

  '.blocklyWidgetDiv .goog-menu {',
    'background: #fff;',
    'border-color: #ccc #666 #666 #ccc;',
    'border-style: solid;',
    'border-width: 1px;',
    'cursor: default;',
    'font: normal 13px Arial, sans-serif;',
    'margin: 0;',
    'outline: none;',
    'padding: 4px 0;',
    'position: absolute;',
    'overflow-y: auto;',
    'overflow-x: hidden;',
    'max-height: 100%;',
    'z-index: 20000;',  /* Arbitrary, but some apps depend on it... */
  '}',

  /* Copied from: goog/css/menuitem.css */
  /*
   * Copyright 2009 The Closure Library Authors. All Rights Reserved.
   *
   * Use of this source code is governed by the Apache License, Version 2.0.
   * See the COPYING file for details.
   */

  /**
   * Standard styling for menus created by goog.ui.MenuItemRenderer.
   *
   * @author attila@google.com (Attila Bodis)
   */

  /**
   * State: resting.
   *
   * NOTE(mleibman,chrishenry):
   * The RTL support in Closure is provided via two mechanisms -- "rtl" CSS
   * classes and BiDi flipping done by the CSS compiler.  Closure supports RTL
   * with or without the use of the CSS compiler.  In order for them not
   * to conflict with each other, the "rtl" CSS classes need to have the #noflip
   * annotation.  The non-rtl counterparts should ideally have them as well, but,
   * since .goog-menuitem existed without .goog-menuitem-rtl for so long before
   * being added, there is a risk of people having templates where they are not
   * rendering the .goog-menuitem-rtl class when in RTL and instead rely solely
   * on the BiDi flipping by the CSS compiler.  That's why we're not adding the
   * #noflip to .goog-menuitem.
   */
  '.blocklyWidgetDiv .goog-menuitem {',
    'color: #000;',
    'font: normal 13px Arial, sans-serif;',
    'list-style: none;',
    'margin: 0;',
     /* 28px on the left for icon or checkbox; 7em on the right for shortcut. */
    'padding: 4px 7em 4px 28px;',
    'white-space: nowrap;',
  '}',

  /* BiDi override for the resting state. */
  /* #noflip */
  '.blocklyWidgetDiv .goog-menuitem.goog-menuitem-rtl {',
     /* Flip left/right padding for BiDi. */
    'padding-left: 7em;',
    'padding-right: 28px;',
  '}',

  /* If a menu doesn't have checkable items or items with icons, remove padding. */
  '.blocklyWidgetDiv .goog-menu-nocheckbox .goog-menuitem,',
  '.blocklyWidgetDiv .goog-menu-noicon .goog-menuitem {',
    'padding-left: 12px;',
  '}',

  /*
   * If a menu doesn't have items with shortcuts, leave just enough room for
   * submenu arrows, if they are rendered.
   */
  '.blocklyWidgetDiv .goog-menu-noaccel .goog-menuitem {',
    'padding-right: 20px;',
  '}',

  '.blocklyWidgetDiv .goog-menuitem-content {',
    'color: #000;',
    'font: normal 13px Arial, sans-serif;',
  '}',

  /* State: disabled. */
  '.blocklyWidgetDiv .goog-menuitem-disabled .goog-menuitem-accel,',
  '.blocklyWidgetDiv .goog-menuitem-disabled .goog-menuitem-content {',
    'color: #ccc !important;',
  '}',

  '.blocklyWidgetDiv .goog-menuitem-disabled .goog-menuitem-icon {',
    'opacity: 0.3;',
    '-moz-opacity: 0.3;',
    'filter: alpha(opacity=30);',
  '}',

  /* State: hover. */
  '.blocklyWidgetDiv .goog-menuitem-highlight,',
  '.blocklyWidgetDiv .goog-menuitem-hover {',
    'background-color: #d6e9f8;',
     /* Use an explicit top and bottom border so that the selection is visible',
      * in high contrast mode. */
    'border-color: #d6e9f8;',
    'border-style: dotted;',
    'border-width: 1px 0;',
    'padding-bottom: 3px;',
    'padding-top: 3px;',
  '}',

  /* State: selected/checked. */
  '.blocklyWidgetDiv .goog-menuitem-checkbox,',
  '.blocklyWidgetDiv .goog-menuitem-icon {',
    'background-repeat: no-repeat;',
    'height: 16px;',
    'left: 6px;',
    'position: absolute;',
    'right: auto;',
    'vertical-align: middle;',
    'width: 16px;',
  '}',

  /* BiDi override for the selected/checked state. */
  /* #noflip */
  '.blocklyWidgetDiv .goog-menuitem-rtl .goog-menuitem-checkbox,',
  '.blocklyWidgetDiv .goog-menuitem-rtl .goog-menuitem-icon {',
     /* Flip left/right positioning. */
    'left: auto;',
    'right: 6px;',
  '}',

  '.blocklyWidgetDiv .goog-option-selected .goog-menuitem-checkbox,',
  '.blocklyWidgetDiv .goog-option-selected .goog-menuitem-icon {',
     /* Client apps may override the URL at which they serve the sprite. */
    'background: url(//ssl.gstatic.com/editor/editortoolbar.png) no-repeat -512px 0;',
  '}',

  /* Keyboard shortcut ("accelerator") style. */
  '.blocklyWidgetDiv .goog-menuitem-accel {',
    'color: #999;',
     /* Keyboard shortcuts are untranslated; always left-to-right. */
     /* #noflip */
    'direction: ltr;',
    'left: auto;',
    'padding: 0 6px;',
    'position: absolute;',
    'right: 0;',
    'text-align: right;',
  '}',

  /* BiDi override for shortcut style. */
  /* #noflip */
  '.blocklyWidgetDiv .goog-menuitem-rtl .goog-menuitem-accel {',
     /* Flip left/right positioning and text alignment. */
    'left: 0;',
    'right: auto;',
    'text-align: left;',
  '}',

  /* Mnemonic styles. */
  '.blocklyWidgetDiv .goog-menuitem-mnemonic-hint {',
    'text-decoration: underline;',
  '}',

  '.blocklyWidgetDiv .goog-menuitem-mnemonic-separator {',
    'color: #999;',
    'font-size: 12px;',
    'padding-left: 4px;',
  '}',

  /* Copied from: goog/css/menuseparator.css */
  /*
   * Copyright 2009 The Closure Library Authors. All Rights Reserved.
   *
   * Use of this source code is governed by the Apache License, Version 2.0.
   * See the COPYING file for details.
   */

  /**
   * Standard styling for menus created by goog.ui.MenuSeparatorRenderer.
   *
   * @author attila@google.com (Attila Bodis)
   */

  '.blocklyWidgetDiv .goog-menuseparator {',
    'border-top: 1px solid #ccc;',
    'margin: 4px 0;',
    'padding: 0;',
  '}',

  ''
];<|MERGE_RESOLUTION|>--- conflicted
+++ resolved
@@ -25,19 +25,9 @@
 'use strict';
 
 /**
-<<<<<<< HEAD
- * [lyn, 10/10/13]
- * + Added CSS tags blocklyFieldParameter and blocklyFieldParameterFlydown
- *   to control parameter flydowns.
- * + Added CSS tags blocklyFieldProcedure and blocklyFieldProcedureFlydown
- *   to control procedure flydowns.
- */
-
-=======
  * @name Blockly.Css
  * @namespace
  */
->>>>>>> 7c7533f2
 goog.provide('Blockly.Css');
 
 
@@ -124,38 +114,8 @@
  * @deprecated April 2017.
  */
 Blockly.Css.setCursor = function(cursor) {
-<<<<<<< HEAD
-  if (Blockly.Css.currentCursor_ == cursor) {
-    return;
-  }
-  Blockly.Css.currentCursor_ = cursor;
-  var url = Blockly.Css.CursorData[cursor];
-  // There are potentially hundreds of draggable objects.  Changing their style
-  // properties individually is too slow, so change the CSS rule instead.
-  var rule = '.blocklyDraggable {\n  cursor: ' + url + ';\n}\n';
-  Blockly.Css.styleSheet_.deleteRule(0);
-  Blockly.Css.styleSheet_.insertRule(rule, 0);
-  // There is probably only one toolbox, so just change its style property.
-  var toolboxen = document.getElementsByClassName('blocklyToolboxDiv');
-  for (var i = 0, toolbox; toolbox = toolboxen[i]; i++) {
-    if (cursor == Blockly.Css.Cursor.DELETE) {
-      toolbox.style.cursor = url;
-    } else {
-      toolbox.style.cursor = '';
-    }
-  }
-  // Set cursor on the whole document, so that rapid movements
-  // don't result in cursor changing to an arrow momentarily.
-  var html = document.body.parentNode;
-  if (cursor == Blockly.Css.Cursor.OPEN) {
-    html.style.cursor = '';
-  } else {
-    html.style.cursor = url;
-  }
-=======
   console.warn('Deprecated call to Blockly.Css.setCursor.' +
     'See https://github.com/google/blockly/issues/981 for context');
->>>>>>> 7c7533f2
 };
 
 /**
@@ -326,7 +286,6 @@
     'display: none;',
   '}',
 
-<<<<<<< HEAD
   '.badBlock>.blocklyPath {',
   '  stroke-width: 3px;',
   '  stroke: #f00;',
@@ -334,7 +293,8 @@
 
   '.badBlock>.blocklyPathLight {',
   '  display: none;',
-=======
+  '}',
+
   '.blocklyDraggable {',
     /* backup for browsers (e.g. IE11) that don't support grab */
     'cursor: url("<<<PATH>>>/handopen.cur"), auto;',
@@ -376,7 +336,6 @@
 
   '.blocklyToolboxDelete {',
     'cursor: url("<<<PATH>>>/handdelete.cur"), auto;',
->>>>>>> 7c7533f2
   '}',
 
   '.blocklyDragging>.blocklyPath,',
