--- conflicted
+++ resolved
@@ -238,8 +238,6 @@
 Blockly.Msg.CONTROLS_IF_ELSE_TITLE_ELSE = Blockly.Msg.CONTROLS_IF_MSG_ELSE;
 /// tooltip - Describes the 'else' subblock during [https://github.com/google/blockly/wiki/IfElse#block-modification if block modification].
 Blockly.Msg.CONTROLS_IF_ELSE_TOOLTIP = 'Add a final, catch-all condition to the if block.';
-
-<<<<<<< HEAD
 /// block text - Evaluates a boolean condition (%1), and will either execute
 /// the statements in %2 if true, otherwise execute the statements in %3.
 /// The English word "otherwise" would probably be superior to "else", but the
@@ -247,8 +245,6 @@
 /// See [https://github.com/google/blockly/wiki/IfElse#if-else-blocks https://github.com/google/blockly/wiki/IfElse#if-else-blocks].
 Blockly.Msg.CONTROLS_IFELSE_TITLE = 'if %1 do %2 else %3';
 
-=======
->>>>>>> a65baf9e
 /// url - Information about comparisons.
 Blockly.Msg.LOGIC_COMPARE_HELPURL = 'https://en.wikipedia.org/wiki/Inequality_(mathematics)';
 /// tooltip - Describes the equals (=) block.
